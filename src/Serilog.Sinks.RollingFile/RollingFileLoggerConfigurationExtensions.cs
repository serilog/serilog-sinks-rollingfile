﻿// Copyright 2013-2016 Serilog Contributors
//
// Licensed under the Apache License, Version 2.0 (the "License");
// you may not use this file except in compliance with the License.
// You may obtain a copy of the License at
//
//     http://www.apache.org/licenses/LICENSE-2.0
//
// Unless required by applicable law or agreed to in writing, software
// distributed under the License is distributed on an "AS IS" BASIS,
// WITHOUT WARRANTIES OR CONDITIONS OF ANY KIND, either express or implied.
// See the License for the specific language governing permissions and
// limitations under the License.

using System;
using Serilog.Configuration;
using Serilog.Core;
using Serilog.Events;
using Serilog.Formatting;
using Serilog.Formatting.Display;
using Serilog.Sinks.RollingFile;

namespace Serilog
{
    /// <summary>
    /// Extends <see cref="LoggerSinkConfiguration"/> with rolling file configuration methods.
    /// </summary>
    public static class RollingFileLoggerConfigurationExtensions
    {
        const int DefaultRetainedFileCountLimit = 31; // A long month of logs
        const long DefaultFileSizeLimitBytes = 1L * 1024 * 1024 * 1024;
        const string DefaultOutputTemplate = "{Timestamp:yyyy-MM-dd HH:mm:ss.fff zzz} [{Level}] {Message}{NewLine}{Exception}";

        /// <summary>
        /// Write log events to a series of files. Each file will be named according to
        /// the date of the first log entry written to it. Only simple date-based rolling is
        /// currently supported.
        /// </summary>
        /// <param name="sinkConfiguration">Logger sink configuration.</param>
        /// <param name="pathFormat">String describing the location of the log files,
        /// with {Date} in the place of the file date. E.g. "Logs\myapp-{Date}.log" will result in log
        /// files such as "Logs\myapp-2013-10-20.log", "Logs\myapp-2013-10-21.log" and so on.</param>
        /// <param name="restrictedToMinimumLevel">The minimum level for
        /// events passed through the sink. Ignored when <paramref name="levelSwitch"/> is specified.</param>
        /// <param name="levelSwitch">A switch allowing the pass-through minimum level
        /// to be changed at runtime.</param>
        /// <param name="outputTemplate">A message template describing the format used to write to the sink.
        /// the default is "{Timestamp} [{Level}] {Message}{NewLine}{Exception}".</param>
        /// <param name="formatProvider">Supplies culture-specific formatting information, or null.</param>
        /// <param name="fileSizeLimitBytes">The maximum size, in bytes, to which any single log file will be allowed to grow.
        /// For unrestricted growth, pass null. The default is 1 GB.</param>
        /// <param name="retainedFileCountLimit">The maximum number of log files that will be retained,
        /// including the current log file. For unlimited retention, pass null. The default is 31.</param>
        /// <param name="buffered">Indicates if flushing to the output file can be buffered or not. The default
        /// is false.</param>
<<<<<<< HEAD
        /// <param name="retainedFileAgeLimit">The maximum age of log files that will be retained,
        /// including the current log file. For unlimited retention, pass null (default).
        /// This will be applied after <paramref name="retainedFileCountLimit"/>.</param>
=======
        /// <param name="shared">Allow the log files to be shared by multiple processes. The default is false.</param>
>>>>>>> ae65f1b9
        /// <returns>Configuration object allowing method chaining.</returns>
        /// <remarks>The file will be written using the UTF-8 encoding without a byte-order mark.</remarks>
        public static LoggerConfiguration RollingFile(
            this LoggerSinkConfiguration sinkConfiguration,
            string pathFormat,
            LogEventLevel restrictedToMinimumLevel = LevelAlias.Minimum,
            string outputTemplate = DefaultOutputTemplate,
            IFormatProvider formatProvider = null,
            long? fileSizeLimitBytes = DefaultFileSizeLimitBytes,
            int? retainedFileCountLimit = DefaultRetainedFileCountLimit,
            LoggingLevelSwitch levelSwitch = null,
            bool buffered = false,
<<<<<<< HEAD
            TimeSpan? retainedFileAgeLimit = null)
        {
            var formatter = new MessageTemplateTextFormatter(outputTemplate, formatProvider);
            return RollingFile(sinkConfiguration, formatter, pathFormat, restrictedToMinimumLevel, fileSizeLimitBytes,
                retainedFileCountLimit, levelSwitch, buffered, retainedFileAgeLimit);
=======
            bool shared = false)
        {
            var formatter = new MessageTemplateTextFormatter(outputTemplate, formatProvider);
            return RollingFile(sinkConfiguration, formatter, pathFormat, restrictedToMinimumLevel, fileSizeLimitBytes,
                retainedFileCountLimit, levelSwitch, buffered, shared);
>>>>>>> ae65f1b9
        }

        /// <summary>
        /// Write log events to a series of files. Each file will be named according to
        /// the date of the first log entry written to it. Only simple date-based rolling is
        /// currently supported.
        /// </summary>
        /// <param name="sinkConfiguration">Logger sink configuration.</param>
        /// <param name="formatter">Formatter to control how events are rendered into the file. To control
        /// plain text formatting, use the overload that accepts an output template instead.</param>
        /// <param name="pathFormat">String describing the location of the log files,
        /// with {Date} in the place of the file date. E.g. "Logs\myapp-{Date}.log" will result in log
        /// files such as "Logs\myapp-2013-10-20.log", "Logs\myapp-2013-10-21.log" and so on.</param>
        /// <param name="restrictedToMinimumLevel">The minimum level for
        /// events passed through the sink. Ignored when <paramref name="levelSwitch"/> is specified.</param>
        /// <param name="levelSwitch">A switch allowing the pass-through minimum level
        /// to be changed at runtime.</param>
        /// <param name="fileSizeLimitBytes">The maximum size, in bytes, to which any single log file will be allowed to grow.
        /// For unrestricted growth, pass null. The default is 1 GB.</param>
        /// <param name="retainedFileCountLimit">The maximum number of log files that will be retained,
        /// including the current log file. For unlimited retention, pass null. The default is 31.</param>
        /// <param name="buffered">Indicates if flushing to the output file can be buffered or not. The default
        /// is false.</param>
<<<<<<< HEAD
        /// <param name="retainedFileAgeLimit">The maximum age of log files that will be retained,
        /// including the current log file. For unlimited retention, pass null (default).
        /// This will be applied after <paramref name="retainedFileCountLimit"/>.</param>
=======
        /// <param name="shared">Allow the log files to be shared by multiple processes. The default is false.</param>
>>>>>>> ae65f1b9
        /// <returns>Configuration object allowing method chaining.</returns>
        /// <remarks>The file will be written using the UTF-8 encoding without a byte-order mark.</remarks>
        public static LoggerConfiguration RollingFile(
            this LoggerSinkConfiguration sinkConfiguration,
            ITextFormatter formatter,
            string pathFormat,
            LogEventLevel restrictedToMinimumLevel = LevelAlias.Minimum,
            long? fileSizeLimitBytes = DefaultFileSizeLimitBytes,
            int? retainedFileCountLimit = DefaultRetainedFileCountLimit,
            LoggingLevelSwitch levelSwitch = null,
            bool buffered = false,
<<<<<<< HEAD
            TimeSpan? retainedFileAgeLimit = null)
        {
            if (sinkConfiguration == null) throw new ArgumentNullException(nameof(sinkConfiguration));
            if (formatter == null) throw new ArgumentNullException(nameof(formatter));
            var sink = new RollingFileSink(pathFormat, formatter, fileSizeLimitBytes, retainedFileCountLimit, buffered: buffered, retainedFileAgeLimit: retainedFileAgeLimit);
=======
            bool shared = false)
        {
            if (sinkConfiguration == null) throw new ArgumentNullException(nameof(sinkConfiguration));
            if (formatter == null) throw new ArgumentNullException(nameof(formatter));

            if (shared && buffered)
                throw new ArgumentException("Buffered writes are not available when file sharing is enabled.", nameof(buffered));

            var sink = new RollingFileSink(pathFormat, formatter, fileSizeLimitBytes, retainedFileCountLimit, buffered: buffered, shared: shared);
>>>>>>> ae65f1b9
            return sinkConfiguration.Sink(sink, restrictedToMinimumLevel, levelSwitch);
        }
    }
}<|MERGE_RESOLUTION|>--- conflicted
+++ resolved
@@ -53,13 +53,10 @@
         /// including the current log file. For unlimited retention, pass null. The default is 31.</param>
         /// <param name="buffered">Indicates if flushing to the output file can be buffered or not. The default
         /// is false.</param>
-<<<<<<< HEAD
+        /// <param name="shared">Allow the log files to be shared by multiple processes. The default is false.</param>
         /// <param name="retainedFileAgeLimit">The maximum age of log files that will be retained,
         /// including the current log file. For unlimited retention, pass null (default).
         /// This will be applied after <paramref name="retainedFileCountLimit"/>.</param>
-=======
-        /// <param name="shared">Allow the log files to be shared by multiple processes. The default is false.</param>
->>>>>>> ae65f1b9
         /// <returns>Configuration object allowing method chaining.</returns>
         /// <remarks>The file will be written using the UTF-8 encoding without a byte-order mark.</remarks>
         public static LoggerConfiguration RollingFile(
@@ -72,19 +69,12 @@
             int? retainedFileCountLimit = DefaultRetainedFileCountLimit,
             LoggingLevelSwitch levelSwitch = null,
             bool buffered = false,
-<<<<<<< HEAD
+            bool shared = false,
             TimeSpan? retainedFileAgeLimit = null)
         {
             var formatter = new MessageTemplateTextFormatter(outputTemplate, formatProvider);
             return RollingFile(sinkConfiguration, formatter, pathFormat, restrictedToMinimumLevel, fileSizeLimitBytes,
-                retainedFileCountLimit, levelSwitch, buffered, retainedFileAgeLimit);
-=======
-            bool shared = false)
-        {
-            var formatter = new MessageTemplateTextFormatter(outputTemplate, formatProvider);
-            return RollingFile(sinkConfiguration, formatter, pathFormat, restrictedToMinimumLevel, fileSizeLimitBytes,
-                retainedFileCountLimit, levelSwitch, buffered, shared);
->>>>>>> ae65f1b9
+                retainedFileCountLimit, levelSwitch, buffered, shared, retainedFileAgeLimit);
         }
 
         /// <summary>
@@ -108,13 +98,10 @@
         /// including the current log file. For unlimited retention, pass null. The default is 31.</param>
         /// <param name="buffered">Indicates if flushing to the output file can be buffered or not. The default
         /// is false.</param>
-<<<<<<< HEAD
+        /// <param name="shared">Allow the log files to be shared by multiple processes. The default is false.</param>
         /// <param name="retainedFileAgeLimit">The maximum age of log files that will be retained,
         /// including the current log file. For unlimited retention, pass null (default).
         /// This will be applied after <paramref name="retainedFileCountLimit"/>.</param>
-=======
-        /// <param name="shared">Allow the log files to be shared by multiple processes. The default is false.</param>
->>>>>>> ae65f1b9
         /// <returns>Configuration object allowing method chaining.</returns>
         /// <remarks>The file will be written using the UTF-8 encoding without a byte-order mark.</remarks>
         public static LoggerConfiguration RollingFile(
@@ -126,23 +113,13 @@
             int? retainedFileCountLimit = DefaultRetainedFileCountLimit,
             LoggingLevelSwitch levelSwitch = null,
             bool buffered = false,
-<<<<<<< HEAD
+            bool shared = false,
             TimeSpan? retainedFileAgeLimit = null)
         {
             if (sinkConfiguration == null) throw new ArgumentNullException(nameof(sinkConfiguration));
             if (formatter == null) throw new ArgumentNullException(nameof(formatter));
-            var sink = new RollingFileSink(pathFormat, formatter, fileSizeLimitBytes, retainedFileCountLimit, buffered: buffered, retainedFileAgeLimit: retainedFileAgeLimit);
-=======
-            bool shared = false)
-        {
-            if (sinkConfiguration == null) throw new ArgumentNullException(nameof(sinkConfiguration));
-            if (formatter == null) throw new ArgumentNullException(nameof(formatter));
-
-            if (shared && buffered)
-                throw new ArgumentException("Buffered writes are not available when file sharing is enabled.", nameof(buffered));
-
-            var sink = new RollingFileSink(pathFormat, formatter, fileSizeLimitBytes, retainedFileCountLimit, buffered: buffered, shared: shared);
->>>>>>> ae65f1b9
+            var sink = new RollingFileSink(pathFormat, formatter, fileSizeLimitBytes, retainedFileCountLimit,
+                buffered: buffered, shared: shared, retainedFileAgeLimit: retainedFileAgeLimit);
             return sinkConfiguration.Sink(sink, restrictedToMinimumLevel, levelSwitch);
         }
     }
